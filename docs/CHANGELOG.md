# CHANGELOG - Equity Financial Optimizer (Claude instructions: Append to end only)

## Initial Release
- Initial equity financial optimizer concept and architecture
- Basic tender decision calculator for equity liquidity events
- AMT (Alternative Minimum Tax) estimator for ISO exercises
- Simple scenario planning framework
- Company-agnostic design patterns established
- Built equity compensation optimizer for ISO/NSO/RSU tax optimization with component-based architecture separating event extraction from annual aggregation

## Tax Engine Foundation
- Built progressive bracket calculator replacing flat rate approximations throughout the system
- ISO Exercise Calculator with federal/state AMT calculations, bargain element tracking, and credit generation
- Share Sale Calculator with proper STCG/LTCG split and disqualifying disposition handling for ISOs
- Donation Calculator with component extraction respecting 30% stock/60% cash AGI limits with carryforward
- Annual Tax Aggregator combining all components with proper federal/CA calculations and AGI-based limits
- Implemented proper LTCG federal brackets (0%/15%/20%) based on income levels replacing flat rates
- Fixed NSO exercise calculations to use progressive brackets instead of incorrect 48.65% flat rate (~25% tax savings)

## Architecture Evolution
- Split monolithic calculator into specialized components with clean separation of concerns
- Migrated from CSV-based actions to JSON scenario definitions for better structure and validation
- Added portfolio system for multi-scenario comparison capabilities
- Implemented automatic equity position timeline generation through lifecycle states
- Created share lifecycle tracking from grant→vest→exercise→disposition with proper state transitions
- True component-based architecture where calculators extract components for annual aggregation

## Tender Calculator Refactor
- Created unified TenderCalculator with pure calculation logic
- Built TenderStrategyGenerator with 7 different selection strategies
- Implemented strategy discovery pattern (optimal emerges from comparison, not predetermined)
- Added evaluate_tender_strategies() to scenario planner
- Created comprehensive tests for new components

## Calculator Taxonomy Update
- Renamed tax_estimator.py to iso_exercise_calculator.py
- Renamed tender_calculator.py to share_sale_calculator.py
- Updated all imports and class names throughout codebase
- Cleaned up examples to use API directly

## Share Donation Calculator
- Implemented comprehensive donation calculations with AGI limitations
- Handles 30% stock / 60% cash federal limits and 50% CA limits
- Built donation_strategy_generator.py with 7 different strategies
- Added carryforward rules and company match calculations
- Integrated with scenario planner through evaluate_donation_strategies()

## Data Contract v2.0
- Created comprehensive DATA_CONTRACT.md defining canonical profile format
- Built migrate_profile.py utility to convert v1.x profiles to v2.0

## Realistic Scenario Development & System Improvements
- Fixed lot naming consistency by changing VESTED_ISO/NSO to ISO/NSO upstream in equity_loader.py, timeline_generator.py, and natural_evolution_generator.py
- Removed downstream string replacement logic in projection_output.py
- Added share quantity validation to projection calculator methods (_process_exercise, _process_sale, _process_donation)
- Created four fundamental equity compensation strategies as realistic baseline scenarios:
  - 003_exercise_aggressive: Exercise ISOs as they vest to start LTCG clock ASAP
  - 004_amt_basic: Manage AMT by exercising ~$100K bargain element per year
  - 005_charitable_frontload: Exercise and donate early to maximize company match window
  - 006_diversify: Exercise and sell shares to diversify portfolio ASAP
- Built portfolio comparison system for side-by-side strategy evaluation
- Implemented raw data tables functionality in run_scenario_analysis.py with 1:1 CSV mapping:
  - Created `print_raw_data_tables()` function for terminal output
  - ANNUAL CASH FLOW table mapping to yearly_cashflow.csv
  - TAX BREAKDOWN table mapping to tax_timeline.csv
  - ASSETS BREAKDOWN table mapping to annual_summary.csv
  - ACTION SUMMARY table mapping to action_summary.csv
  - Tables use raw numbers only (no $ or % symbols) for easy spreadsheet copy/paste
  - Column headers match CSV field names with underscores
- Updated test suite to work with new lot naming conventions
- Portfolio analysis reveals Exercise Aggressive strategy achieves 53.7% higher net worth than Natural Evolution baseline

## Financial Calculation Validation & Accuracy Fixes
- Fixed critical AMT credit carryforward bug where credits weren't being properly carried forward year-over-year in projection_calculator.py
- Fixed investment growth calculation error where unrealized gains were incorrectly added to liquid cash balance
- Investment growth now properly stays in investment balance as unrealized gains, improving cash flow accuracy
- AMT credits from user profile now correctly apply to first projection year with proper documentation
- Validated AMT credit generation, usage, and carryforward logic matches tax regulations
- Created regression test (test_amt_credit_carryforward.py) that would fail under old implementation but passes with fix
- Eliminated all conditional field checking throughout codebase
- Standardized field names across all components
- Implemented v2.0 data contract with canonical field names
- Created direct JSON→ShareLot loading via EquityLoader removing CSV as intermediate format
- Built comprehensive UserProfile with separate federal/state rates replacing combined rate approximations
- Established principle: JSON for inputs only, CSV for outputs/visualization only

## Portfolio-Based Scenario System
- Built data-driven scenario architecture with actions defined in JSON files, not code
- Created portfolio_manager.py for executing single scenarios or portfolio comparisons
- Implemented automatic price determination (strike for exercises, tender/projected for sales)
- Separated price growth scenarios into configurable JSON removing hardcoded assumptions
- Added natural evolution baseline showing trajectory with no actions taken
- Added comprehensive scenario documentation

## Security & Organization Overhaul
- Implemented data-source specific scenarios (demo vs user)
- Created numbered scenario format (000_, 001_, 002_)
- Enhanced output structure with complete execution traceability
- Built secure ProfileLoader with automatic demo data fallback and three-file pattern
- Created main CLI tools: run_portfolio_analysis.py and run_scenario_analysis.py
- Implemented secure ProfileLoader with demo/user data separation and automatic fallback
- Created three-file pattern: user_profile.json (private), demo_profile.json (safe), template
- Built data-source aware timeline generation preventing lot ID mismatches
- Added output organization: output/{data_source}/{price_scenario}/scenario_{name}/
- Generated metadata.json for complete execution traceability

## Annual Tax Composition Refactor
- Created component data structures for all tax events (ISOExerciseComponents, NSOExerciseComponents, ShareSaleComponents, DonationComponents)
- Built AnnualTaxCalculator with proper progressive tax brackets
- Fixed critical bugs:
  - NSO exercises now use brackets instead of flat 48.65% rate
  - LTCG uses 0%/15%/20% federal brackets based on income
  - AMT properly calculated at annual level
  - Charitable deductions respect AGI limits

## CSV Output Overhaul
- Removed redundant CSVs and renamed for clarity
- Enhanced action_summary.csv with full tax treatment details
- Added specialized tracking CSVs:
  - annual_tax_detail.csv with full component breakdown
  - action_summary.csv with acquisition dates, holding periods, tax treatment
  - state_timeline.csv and transition_timeline.csv for lot tracking
  - holding_period_tracking.csv for qualifying disposition monitoring
  - pledge_obligations.csv tracking donation commitments and company match
  - charitable_carryforward.csv showing AGI limits and carryover amounts with 5-year expiration
  - tax_component_breakdown.csv attributing taxes to specific income types and lots
- No external dependencies on CSV outputs enabling flexible reporting evolution

## Projection Engine
- Built multi-year ProjectionCalculator orchestrating all component calculators with cash flow tracking
- Implemented natural vesting through state transitions eliminating complex event detection logic
- Added comprehensive pledge tracking with maximalist/minimalist interpretations and FIFO discharge
- Created AMT credit carryforward tracking across years with proper usage rules
- Built charitable deduction carryforward with 5-year expiration tracking

## Lifecycle Architecture Simplification
- Removed unnecessary lifecycle event detection complexity
- Created loaders/equity_loader.py for direct JSON-to-ShareLot loading
- Eliminated CSV as intermediate format (now output-only)
- Implemented natural vesting through state transitions
- Clean data flow: JSON input → Process → CSV output
- Deleted deprecated modules (lifecycle_events_deprecated.py, timeline_loader.py)
- Created proper VestingEvent data classes for clean contracts
- Future vesting loads as granted_not_vested lots transitioning naturally to vested

## Testing Infrastructure
- Comprehensive test suite with 9 modules covering all calculators and components
- Real-world demo scenarios including tender offers, charitable donations, ISO exercises
- CSV validation tests ensuring output correctness and data flow integrity
- Component-based tests replacing legacy flat-rate calculations
- Fixed all failing tests establishing clean baseline
- Fixed test data inconsistencies and improved validation

## Tax Constants Consolidation & Federal/State Separation
- Fixed critical AGI cash donation limit bug (50% → 60% per IRS 2025 rules)
- Created centralized tax_constants.py eliminating ~200 lines of duplication
- Built amt_calculator.py for single source of AMT calculations
- Resolved AGI inconsistency between calculators
- Added FEDERAL_CHARITABLE_BASIS_ELECTION_AGI_LIMITS and CALIFORNIA_CHARITABLE_BASIS_ELECTION_AGI_LIMITS for basis election 50% limits
- Replaced hardcoded 0.50 values in annual_tax_calculator.py with constants from tax_constants.py (2 instances)
- Enhanced CharitableDeductionState with complete federal/state separation: federal_current_year_deduction, ca_current_year_deduction, and separate carryforward dictionaries
- Removed all backward compatibility properties (current_year_deduction, carryforward_remaining, total_available) that masked federal/state differences
- Updated projection calculator to handle separate federal and CA carryforward tracking with dedicated federal_charitable_carryforward and ca_charitable_carryforward dictionaries
- Enhanced CSV outputs with explicit federal vs state columns: federal_cash_limit vs ca_cash_limit, federal_cash_used vs ca_cash_used, etc.
- Updated CSV column names for clarity: regular_tax → federal_regular_tax/ca_regular_tax, state_tax → ca_tax for consistency
- Updated DetailedYear structure to track both federal_charitable_deductions_used and ca_charitable_deductions_used
- Fixed all code references to use explicit federal/state field names throughout projection_output.py, detailed_materialization.py, and test files
- Added comprehensive regression tests to prevent future hardcoded tax values and verify federal vs state persistence functionality
- Documented CA AMT credit tracking limitation as TODO for future implementation when use cases arise
- Impact: Improved maintainability for tax law changes and enabled accurate state-specific charitable tax planning with proper multi-year carryforward optimization

## Charitable Basis Election
- Added per-year basis election configuration via tax_elections in scenario JSON
- Enhanced annual tax calculator with elect_basis_deduction parameter
- When elected, stock donations use cost basis instead of FMV for deduction
- When elected, AGI limit increases from 30% to 50% for stock donations
- CSV output shows basis election status and deduction type per year
- Created comprehensive tests for high/low appreciation scenarios
- Added example scenario (004_basis_election_example.json) demonstrating usage

## Architecture Achievements
- True component-based architecture where calculators extract components for annual aggregation
- Clean separation of concerns: calculators know their domain, annual calculator handles complexity
- Scenario discovery pattern: optimal strategies emerge from comparison, not predetermined
- Strong data contracts with well-defined classes replacing dictionary/object dual handling
- No external dependencies on CSV outputs enabling flexible reporting evolution

## Withholding Rate System Refactoring
- Replaced 4 separate withholding amount fields with 2 unified rate-based fields for simplified configuration
- Added `regular_income_withholding_rate` and `supplemental_income_withholding_rate` to replace `federal_withholding`, `state_withholding`, `base_federal_withholding`, and `base_state_withholding`
- Implemented automatic withholding calculation based on income types (regular vs supplemental)
- Intelligent withholding system uses base rates for future years to avoid inflated projections from stock exercise years
- Added supplemental withholding for stock compensation (NSO exercises, RSU vesting) with combined rates
- Supplemental rate combines federal (22%), CA (10.23%), Medicare (1.45%), and CA SDI (1.2%) - total ~34.88%
- Added detailed tax component breakdowns in JSON `_comments` sections for transparency
- Updated all profile loaders (portfolio manager, scenario loader, natural evolution generator) to use new rate-based system
- Enhanced `TAX_RATE_CALCULATIONS.md` with comprehensive withholding rate guidance and examples
- Maintained backward compatibility in tax calculations while improving withholding accuracy and cash flow projections
- Updated `DATA_CONTRACT.md` to reflect new profile structure with rate-based withholding

## Company Match Tracking & Match Window Enforcement
- Implemented comprehensive company match tracking system with complete visibility into charitable leverage
- Added company match aggregation across all years with new summary metrics: `total_company_match_all_years`, `total_charitable_impact`, and `match_leverage_ratio`
- Enhanced `YearlyState` with `company_match_received` field for annual tracking and `lost_match_opportunities` for expired window tracking
- Replaced "deadline" terminology with "match window" concept for clarity, updating `PledgeObligation` with `match_window_closes` field
- Implemented strict 3-year match window enforcement preventing donations from receiving company match after window expiration
- Added match window validation in `discharge_donation()` method with donation date parameter for proper temporal validation
- Built `process_window_closures()` method to calculate lost match opportunities when windows expire unfulfilled
- Enhanced company match calculation to only apply to donation amounts actually applied to match-eligible pledge obligations
- Fixed cash flow calculation to exclude company match from net cash flow since match goes directly to DAF, not user cash
- Updated comprehensive CSV outputs: added `company_match_received` to `comprehensive_cashflow.csv` and `total_charitable_impact` to `annual_summary.csv`
- Enhanced `charitable_carryforward.csv` with pledge obligation tracking: `pledge_obligations_unmet`, `cumulative_match_expiries`, and `match_earned` fields
- Created comprehensive test suite covering 7 complex scenarios plus 3 profile comparison scenarios testing 50% pledge/3:1 match vs 25% pledge/1:1 match configurations
- Added proper pledge mathematics with `calculate_required_donation_shares()` helper using formula: `shares_donated = (pledge_percentage * shares_sold) / (1 - pledge_percentage)`
- Implemented FIFO discharge logic for multiple pledge obligations with proper match window eligibility validation
- Added lost match opportunity calculations valued at current market prices when windows close with unfulfilled obligations
- Impact: Complete visibility into charitable leverage enables users to maximize hundreds of thousands in additional charitable impact through strategic timing within 3-year match windows

## Option Expiration Implementation
- Added `EXPIRED` lifecycle state to LifecycleState enum
- Added `expiration_date` field to ShareLot model with proper flow from grants
- Implemented `process_natural_expiration()` function for natural state transitions
- Added `ExpirationEvent` class with proper tracking and opportunity cost warnings
- Updated ProjectionCalculator to process expiration events alongside vesting
- Fixed CSV state timeline to properly track expired shares in "Expired" state
- Created comprehensive test suite with 8 test cases covering all expiration scenarios
- Added demo scenario 906_expiring_options.json to demonstrate functionality
- Expired options automatically excluded from exercisable inventory
- Complete audit trail of expiration events in transition_timeline.csv
- Proper differentiation between vested (opportunity cost) and unvested expiration

## Comprehensive Cash Flow Accuracy
- Updated ProjectionCalculator to include all income sources (spouse W2, interest, dividends, bonuses)
- Added living expenses from monthly_cash_flow section
- Implemented tax withholdings vs gross tax liability calculation
- AMT credit carryforward usage from tax_situation now flows through projections
- Investment growth modeling for taxable_investments implemented
- Accurate initial cash position from liquid_assets
- Enhanced CSV outputs and text summaries with realistic cash projections

## NSO Bargain Element Fix
- Fixed portfolio_manager._determine_action_price() to return FMV for exercises instead of strike price
- NSO exercises now correctly calculate bargain element (FMV - strike price)
- Supplemental withholding automatically applied to NSO ordinary income (~34.88%)
- ISO exercises continue to work correctly with AMT adjustments
- All sales and donations continue using projected prices correctly
- Added test_nso_exercise_withholding.py to verify NSO withholding calculations
- All existing tests continue to pass

### Minor Fixes
- Fixed AMT credit carryforward bug where credits weren't being properly carried forward year-over-year
- Fixed investment growth incorrectly being added to liquid cash - now stays in investment balance as unrealized gains
- Removed tax_component_breakdown.csv generation - redundant with action_summary.csv components and used misleading hardcoded tax rates instead of progressive brackets
- Fixed calculator field in action_summary.csv to correctly distinguish ISO vs NSO exercises (now shows "nso_exercise_calculator" for NSO exercises instead of always showing "iso_exercise_calculator")
- Fixed company_match calculation in action_summary.csv and annual_summary.csv - now properly shows 3:1 company match for donations by accessing donation_components data

## Charitable Deduction Carryforward Full IRS Compliance Implementation
- Fixed critical bug where charitable deduction carryforwards never expired per IRS 5-year rule
- Implemented complete IRS-compliant FIFO consumption: "use carryover from earliest year first"
- Enhanced projection_calculator.py to track carryforward by creation year for both expiration and FIFO ordering
- Added federal_expired_this_year and ca_expired_this_year tracking to CharitableDeductionState
- Enhanced annual_tax_calculator.py to accept and consume carryforwards by creation year
- Added carryforward_consumed_by_creation_year and carryforward_remaining_by_creation_year to CharitableDeductionResult
- Fixed charitable deduction ordering: cash before stock, current year before carryovers
- Added support for 50% limit organizations
- Updated charitable_carryforward.csv to include expired amounts for lost tax benefit visibility
- Created comprehensive 7-year test scenario verifying FIFO, expiration, and varying AGI handling
- Corrected carryforward calculation bug where expiration logic ran after total calculation, causing incorrect carryforward amounts
- Added missing expired_carryforward field to CharitableDeductionResult, enabling proper expiration tracking in projections
- Added fifty_pct_limit_org parameter to calculate_annual_tax() method for public charity vs private foundation handling
- Fixed test expectations to correctly reflect 50% limit organization rules (public charities)
- Enhanced test documentation to clarify IRS organization types and deduction limit interactions
- Fixed sequential AGI limit application ensuring overall charitable limit is respected

**Recent Fix (Charitable Deduction Carryforward Expiration)**
- Fixed critical bug in charitable deduction carryforward expiration logic
- Previous implementation expired carryforwards in year 6 (when `years_since > 5`)
- Corrected to expire at end of year 5 (when `years_since >= 5`) per IRS rules
- Key changes:
  - Moved expiration check AFTER carryforward consumption (allows use in year 5)
  - Changed condition from `> 5` to `>= 5` for proper 5-year expiration
  - Updated all related tests to match corrected behavior
- Verified with comprehensive test suite covering simple, complex, and edge cases

## Runtime Validation System for Scenario Integrity
- Added comprehensive exercise plan validation in projection_calculator.py to prevent duplicate lot exercises
- Validates total planned exercises don't exceed lot sizes before processing begins
- Provides clear error messages identifying specific lots and quantities that exceed limits
- Prevents confusing "Lot not found" runtime errors by catching planning issues early
- Educational error messages guide users to check for duplicate exercise actions
- Eliminates scenario debugging time by validating plan consistency upfront

## Complete Asset Tracking Enhancement
- Enhanced net worth calculations to include all user assets from profile
- Added other assets and real_estate_equity fields to UserProfile class for comprehensive tracking
- Updated portfolio_manager.py to load crypto and real estate values from user profile financial_position
- Enhanced text output with separate Crypto and Real Estate columns in assets breakdown table
- Updated investment tracking table to include all non-equity assets for accurate portfolio concentration percentages
- Raw data tables now include crypto and real_estate columns for complete financial visibility
- Fixed concentration risk calculations to reflect true diversification across all asset classes

## CSV Output and Tax Reporting Improvements
- Fixed annual_tax_detail.csv federal/state tax separation by adding dedicated fields to TaxState
- Added federal_regular_tax, federal_amt_tax, ca_regular_tax, ca_amt_tax tracking in projection_calculator.py
- Enhanced charitable_carryforward.csv with total_federal_deduction and federal_stock_carryforward_remaining_by_year columns
- Improved text output with comprehensive tax breakdown table showing major 1065-style components by year
- Enhanced investment tracking table with per-share price, held shares, total value, and portfolio percentages
- Added charitable carryforward display to cumulative metrics in text summary
- Updated lot ID display in expiration warnings for better debugging visibility

## Pledge System Bug Fix
- Fixed critical bug where pledge_elections in scenario JSON files were not being processed
- Added pledge election override support in ProjectionCalculator to apply scenario-specific pledge settings
- Enhanced portfolio manager to process pledge_elections and override user profile defaults
- All pledge tracking now works correctly: obligations created from sales, company match applied to donations
- Added comprehensive test coverage with test_pledge_system_functionality.py to verify pledge mathematics

## Action Summary Data Quality Improvements
- Fixed acquisition_date field in action_summary.csv - now populated with actual grant/exercise dates from lot lifecycle
- Enhanced holding_period_days calculation based on acquisition date vs action date for accurate tax treatment
- Corrected tax_treatment field to properly reflect STCG (<365 days) vs LTCG (≥365 days) based on holding periods
- Updated equity loader to extract and populate grant_date from original_grants in user profile
- Added comprehensive test coverage with test_action_summary_data_quality.py to verify data accuracy

## Charitable Deduction Usage Bug Fix
- Fixed critical bug where charitable basis election with zero cost basis resulted in no federal deductions
- Enhanced charitable deduction calculation to use FMV when basis election would yield very low deductions (<10% of FMV)
- Added comprehensive test coverage with test_charitable_deduction_usage.py to verify deduction calculations

## Charitable Deduction Carryforward Bug Fix
- Fixed critical bug in charitable basis election logic that used inconsistent calculation methods
- Removed flawed 10% heuristic that incorrectly switched between basis and FMV deduction amounts
- Standardized charitable deduction calculation to consistently use basis when elect_basis_deduction=True
- Fixed CSV generation logic to match annual tax calculator behavior for basis elections
- Eliminated false carryforward creation by ensuring both calculation paths use identical logic
- All charitable deduction tests now pass with 100% utilization rate instead of previous 73.6%

## Comprehensive Output Improvements
- Implemented comprehensive value tracking framework to enable fully informed scenario comparisons
- Enhanced all CSV outputs with detailed metrics tracking personal wealth, charitable impact, and tax efficiency

### Profile & Data Model Updates
- Added `assumed_ipo` field to UserProfile dataclass with default "2033-03-24" for pledge expiration calculations
- Added `grant_id` field to ShareLot dataclass for future grant-based charitable program tracking
- Removed `market_assumptions` and `decision_parameters` sections from all profile JSON files (user_profile.json, demo_profile.json, user_profile_template.json)
- Updated all UserProfile constructors across codebase (portfolio_manager.py, scenario_loader.py, natural_evolution_generator.py)
- Implemented test-driven one-shot rewrite approach with no migration script required

### Value Tracking Enhancements
- Enhanced annual_summary.csv with 7 new tracking fields:
  * `options_exercised_count` - quantity of options exercised this year
  * `shares_sold_count` - quantity of shares sold this year
  * `shares_donated_count` - quantity of shares donated this year
  * `amt_credits_generated` - new AMT credits created this year
  * `amt_credits_consumed` - AMT credits used this year
  * `amt_credits_balance` - ending AMT credit balance
  * `expired_option_count` - quantity of options that expired this year
  * Renamed `opportunity_cost` to `expired_option_loss` for clarity
  * Renamed `pledge_shares_expired_window` to `pledge_shares_expired` for consistency
- Enhanced portfolio_comparison.csv with 8 new comprehensive metrics:
  * `charitable_personal_value` - total personal donations across all years
  * `charitable_match_value` - total company match received across all years
  * `charitable_total_impact` - combined charitable value (personal + match)
  * `pledge_fulfillment_rate` - percentage of pledged shares actually donated
  * `outstanding_amt_credits` - ending unused AMT credit balance
  * `expired_charitable_deduction` - charitable deductions that expired unused
  * `expired_option_count` - total count of expired options
  * `expired_option_loss` - total dollar value of expired in-the-money options
- Updated ProjectionResult.summary_metrics to calculate all new comprehensive metrics
- Improved pledge obligation deadline calculations to use min(sale_date + 3 years, assumed_ipo + 1 year)
- Enhanced donation pricing logic to use tender prices when available in same calendar year
- Enhanced comprehensive_cashflow.csv with clear field separation: `ending_investments` and `static_investments`

### Warning System Implementation
- Added AMT Credit consumption warnings that alert if credits will take >20 years to consume at current rate
- Added Pledge Obligation warnings showing outstanding obligations and expired match opportunities with actionable guidance
- Added Charitable Deduction expiration warnings tracking unused deductions after 5-year carryforward period
- Enhanced option expiration warnings with detailed per-lot loss calculations and strategic guidance
- All warnings integrated into run_scenario_analysis.py output with clear visual indicators and recommended actions

### Pledge System Enhancements
- Updated PledgeCalculator.calculate_obligation() to accept assumed_ipo parameter for deadline calculations
- Modified pledge window calculation to enforce both 3-year post-sale AND IPO+1 year deadlines
- Enhanced donation pricing in portfolio_manager._determine_action_price() to check tender prices for both SELL and DONATE actions
- Separated tender price logic: SELL actions use 30-day window, DONATE actions use same calendar year
- Ensured assumed_ipo flows from UserProfile through projection_calculator to pledge calculations

### Implementation Results
- All 22 existing tests continue to pass ensuring backward compatibility
- Real-world scenario validation confirms new metrics populate correctly
- Warning systems trigger appropriately for critical financial deadlines
- Enhanced CSV outputs enable detailed portfolio analysis and strategic planning
- System now tracks all forms of value: personal wealth, charitable impact, tax efficiency, and outstanding liabilities
- Comprehensive framework supports informed decision-making across complex equity compensation scenarios

## Comprehensive Output Improvements Completion
- Enhanced action_summary.csv with 4 new fields: `current_share_price`, `action_value`, `lot_options_remaining`, `lot_shares_remaining`
- Added `other_investments` field to comprehensive_cashflow.csv consolidating crypto and real estate assets
- Enhanced equity_position_timeline.csv with `grant_id` column for complete grant tracking and compliance
- Full grant-specific charitable program system implemented with E2E validation covering multiple grant scenarios

### Bug Fixes
- Fixed transition timeline bug where exercised ISOs were incorrectly marked as expiring
- Enhanced expiration detection logic to distinguish between actual expiration and exercise events
- Completed comprehensive milestone-based holding_period_tracking.csv with state-specific countdown calculations

### Milestone Tracking System
- Implemented generate_holding_milestones_csv() with full CLAUDE.md specification compliance
- Added milestone types: ltcg_eligible, ipo_pledge_deadline, iso_qualifying_disposition, option_expiration
- Integrated assumed_ipo date for accurate pledge deadline calculations
- Created countdown timers with both days_until_milestone and years_until_milestone fields

### Enhanced CSV Architecture
- Converted pledge_obligations.csv to share-based tracking with dollars as supporting context
- Added grant_id tracking to pledge obligations for complete audit trail
- Maintained backward compatibility while improving user experience

### Comprehensive Testing & Validation
- Achieved 28/28 test suite pass rate with comprehensive edge case coverage
- Validated 15-year scenario lifecycle including full charitable deduction carryforward
- Confirmed sub-second performance for complex multi-grant scenarios
- Verified production readiness with robust error handling and data quality

## IPO Pledge Obligation Feature Implementation

### Core Feature Development
- Implemented IPO pledge obligation milestone generation in holding period tracking CSV
- Added automatic calculation of remaining total pledge obligations due 1 year after assumed IPO date
- Integrated FIFO donation tracking across all years to accurately calculate outstanding pledge amounts
- Created new milestone type `ipo_pledge_obligation` with special lot ID `TOTAL_PLEDGE` for easy identification

### Data Pipeline Integration
- Fixed critical grant loading bug in PortfolioManager where equity grants from JSON `equity_position.original_grants` were not being transferred to UserProfile.grants attribute
- Enhanced IPO pledge calculation to handle both object-based and dictionary-based grant structures
- Added support for both `total_shares` and `total_options` grant attributes for maximum compatibility
- Implemented proper aggregation of pledge percentages across multiple grants with charitable programs

### CSV Output Enhancements
- Removed countdown columns (`days_until_milestone`, `years_until_milestone`) from holding period tracking for cleaner output
- Implemented chronological sorting of all milestones by `milestone_date` for better timeline visualization
- Fixed FIFO pledge tracking to eliminate duplicate pledge window expiry entries for discharged obligations
- Enhanced charitable carryforward CSV to show proper creation year breakdown instead of expiration year formatting

### Testing & Validation
- Created comprehensive integration test suite covering user examples (10K shares, 50% pledge scenarios)
- Validated end-to-end data flow from JSON profile loading through CSV output generation
- Confirmed proper handling of leap year IPO dates with fallback logic
- Verified chronological milestone sorting integrates seamlessly with existing milestone types
- All existing tests continue to pass ensuring backward compatibility

### Production Readiness
- Feature works with both demo and user data automatically
- Integrates with existing `copy_scenario_csvs.py` utility for easy data export
- Handles edge cases: no pledges, fully satisfied pledges, multiple grants, and missing data
- Clear descriptive milestone text showing calculation details for user validation

<<<<<<< HEAD
## Charitable Carryforward FIFO Logic and IRS Ordering Implementation

### IRS-Compliant Charitable Deduction Ordering
- Implemented correct IRS charitable deduction waterfall ordering in `projection_output.py`:
  1. Current Year Cash Contributions (60% AGI limit)
  2. Current Year Stock Contributions (30% AGI limit)
  3. Cash Carryforward from Prior Years (remaining 60% limit)
  4. Stock Carryforward from Prior Years (remaining 30% limit)
- Replaced incorrect ratio-based splitting logic with proper step-by-step AGI limits
- Added comprehensive test validation covering all ordering scenarios and edge cases

### Complete FIFO Carryforward Tracking
- Implemented creation year-based FIFO tracking for all four carryforward types:
  - Federal Stock Carryforward (`federal_stock_carryforward_remaining_by_year`)
  - Federal Cash Carryforward (`federal_cash_carryforward_remaining_by_year`)
  - California Stock Carryforward (`ca_stock_carryforward_remaining_by_year`)
  - California Cash Carryforward (`ca_cash_carryforward_remaining_by_year`)
- Added total columns for each type (e.g., `total_federal_stock_carryforward_remaining`)
- Proper 5-year expiration handling with FIFO burndown (oldest carryforward consumed first)
- Accurate creation year labeling

### Smart Code Architecture
- Created reusable `update_fifo_carryforward()` function eliminating 4x code duplication
- Verified Federal = CA charitable limits optimization (reuses calculations where identical)
- Clean dictionary display with zero-entry removal and proper formatting
- Extensible design ready for additional carryforward types

### Enhanced CSV Column Organization
- Reordered charitable carryforward CSV for intuitive flow:
  - Basic info → Current donations → Federal section → CA section → Other tracking
- Logical grouping with Federal and CA sections clearly separated
- Consistent naming: `_by_year` for dictionaries, plain names for totals

### Expired Charitable Deduction Warning System
- Implemented total expired charitable deduction calculation in summary metrics
- Added prominent warning display for lost carryforward (uses ❗️ emoji for visibility)
- Proper aggregation across all projected years
- Actionable guidance about timing donations to maximize deduction utilization

### Production Validation
- Verified multi-year FIFO tracking (e.g., 2026 uses $178K current + $10K carryforward = $188K total)
- Confirmed proper carryforward accumulation and expiration across 15-year projections
- Federal and CA calculations produce identical results (as expected for current tax law)
- All carryforward logic works seamlessly with existing projection and CSV generation systems

## Enhanced Scenario Summary Format and Verbose Control

### Accounting-Style Balance Sheet
- Redesigned final state display as professional balance sheet format
- Added structured ASSETS section with aligned amounts and subtotals
- Included LIABILITIES section for outstanding pledge obligations
- Clear NET WORTH calculation showing total assets minus liabilities
- Automatic inclusion of crypto and real estate assets from user profile

### Enhanced Cumulative Metrics
- Restructured charitable impact with hierarchical breakdown:
  - Total Charitable Impact (top-level)
  - Personal Donations (sub-item)
  - Company Match Earned (sub-item)
- Added Outstanding Company Match Opportunity calculation based on remaining pledge shares
- Enhanced pledge tracking with expired match window value calculation
- Fixed expired charitable carryforward to show total expired (not remaining balance)

### Comprehensive Equity Position Analysis
- Complete lifecycle state breakdown showing all share dispositions:
  - Granted (Unvested), Vested (Unexercised), Exercised (Held)
  - Disposed (Sold), Disposed (Donated), Expired (Lost)
- Percentage allocation showing portfolio composition
- Automatic calculation across all years and action types
- Professional tabular format with clear totals

### Verbose Mode Implementation
- Added `--verbose` flag to control detailed table display
- Default mode shows clean, executive summary format
- Verbose mode includes comprehensive financial tables and raw data analysis
- Maintains backward compatibility while improving user experience
- Updated help documentation with verbose flag examples

### User Experience Improvements
- Cleaner default output focused on key financial outcomes
- Professional formatting suitable for financial planning discussions
- Optional detailed analysis available on demand
- Reduced output clutter while preserving analytical depth

## 2025-06-30

### NSO Tender Offer FMV Fix
- Fixed NSO exercises during tender offers to use tender price as Fair Market Value instead of 409a price
- Ensures correct bargain element calculation and cost basis for cashless tender exercises
- Added test_nso_tender_exercise_fmv.py to verify correct behavior

### CSV Generation Architecture Consolidation
- Implemented explicit IRS 4-step charitable deduction ordering in AnnualTaxCalculator
- Added ISO qualifying disposition date calculation utility and ShareLot property
- Created new component-based CSV generation system with automatic field inclusion
- Enhanced all component classes with display fields (action_date, action_type, calculator_name)
- Replaced action_summary.csv with components.csv for better maintainability
- Updated annual_summary.csv generation to use YearlyState data directly
- Added CSV generation to run_scenario_analysis.py for complete scenario outputs
- Created comprehensive tests for new CSV generation and ISO qualifying dates
- Eliminated flat tax rate calculations in favor of progressive tax brackets throughout
- Zero-maintenance approach: new fields in components automatically appear in CSVs

### AMT Credit Bug Fix
- Fixed critical bug where AMT credits could be both generated AND consumed in the same year
- Corrected logic to compare AMT vs Regular tax before applying any credits
- Ensures credits are either generated (when paying AMT) OR consumed (when paying regular tax), never both
- Added test_amt_credit_bug.py to verify correct behavior
- Added federal_tax_regime column to annual_tax_detail.csv showing "AMT" or "Regular" for each year

### Charitable Carryforward Code Cleanup
- Removed legacy update_fifo_carryforward function and all associated code (~500 lines)
- Eliminated save_charitable_carryforward_csv_legacy_removed function (369 lines)
- Deleted save_charitable_carryforward_comparison_csv function (92 lines)  
- Consolidated CSV generation to use only CharitableDeductionResult data from annual tax calculator
- Renamed save_charitable_carryforward_csv_direct to save_charitable_carryforward_csv
- Fixed test imports and updated test_charitable_carryforward_expiration.py
- Cleaned up all backup files and obsolete references
=======
## README Redesign for Alpha Testing
- Completely restructured README.md with linear onboarding flow optimized for new user alpha testing
- Moved from feature-comprehensive documentation to step-by-step user journey approach
- Created 2-minute quick win demo experience using safe example data before real data setup
- Enhanced security messaging to address data privacy concerns upfront for financial information
- Reorganized flow: Quick Demo → Security → Real Data → Results Understanding → Custom Strategies → Advanced Features
- Updated scenario format documentation from CSV to JSON to match actual implementation
- Added practical insights from real usage (60+ actions over 10 years) for credibility with alpha testers
- Streamlined command examples and removed decision paralysis from quick start section
- Enhanced strategy explanations with practical impact descriptions and realistic expectations
- Positioned tool for alpha testing feedback collection to improve user experience
>>>>>>> 8b9b4c94
<|MERGE_RESOLUTION|>--- conflicted
+++ resolved
@@ -454,7 +454,6 @@
 - Handles edge cases: no pledges, fully satisfied pledges, multiple grants, and missing data
 - Clear descriptive milestone text showing calculation details for user validation
 
-<<<<<<< HEAD
 ## Charitable Carryforward FIFO Logic and IRS Ordering Implementation
 
 ### IRS-Compliant Charitable Deduction Ordering
@@ -573,8 +572,8 @@
 - Renamed save_charitable_carryforward_csv_direct to save_charitable_carryforward_csv
 - Fixed test imports and updated test_charitable_carryforward_expiration.py
 - Cleaned up all backup files and obsolete references
-=======
-## README Redesign for Alpha Testing
+
+### README Redesign for Alpha Testing
 - Completely restructured README.md with linear onboarding flow optimized for new user alpha testing
 - Moved from feature-comprehensive documentation to step-by-step user journey approach
 - Created 2-minute quick win demo experience using safe example data before real data setup
@@ -584,5 +583,4 @@
 - Added practical insights from real usage (60+ actions over 10 years) for credibility with alpha testers
 - Streamlined command examples and removed decision paralysis from quick start section
 - Enhanced strategy explanations with practical impact descriptions and realistic expectations
-- Positioned tool for alpha testing feedback collection to improve user experience
->>>>>>> 8b9b4c94
+- Positioned tool for alpha testing feedback collection to improve user experience